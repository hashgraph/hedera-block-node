--- conflicted
+++ resolved
@@ -64,8 +64,7 @@
      */
     @Provides
     @Singleton
-<<<<<<< HEAD
-    static BlockWriter<List<BlockItem>> providesBlockWriter(
+    static BlockWriter<List<BlockItemUnparsed>> providesBlockWriter(
             @NonNull final BlockNodeContext blockNodeContext,
             @NonNull final BlockRemover blockRemover,
             @NonNull final BlockPathResolver blockPathResolver) {
@@ -73,10 +72,6 @@
         Objects.requireNonNull(blockRemover);
         Objects.requireNonNull(blockPathResolver);
         final StorageType persistenceType = blockNodeContext
-=======
-    static BlockWriter<List<BlockItemUnparsed>> providesBlockWriter(BlockNodeContext blockNodeContext) {
-        final String persistenceType = blockNodeContext
->>>>>>> 544d9835
                 .configuration()
                 .getConfigData(PersistenceStorageConfig.class)
                 .type();
@@ -105,8 +100,7 @@
      */
     @Provides
     @Singleton
-<<<<<<< HEAD
-    static BlockReader<Block> providesBlockReader(@NonNull final PersistenceStorageConfig config) {
+    static BlockReader<BlockUnparsed> providesBlockReader(@NonNull final PersistenceStorageConfig config) {
         final StorageType persistenceType = Objects.requireNonNull(config).type();
         return switch (persistenceType) {
             case BLOCK_AS_FILE -> BlockAsFileReaderBuilder.newBuilder().build();
@@ -152,10 +146,6 @@
             case BLOCK_AS_DIR -> new BlockAsDirPathResolver(blockStorageRoot);
             case NOOP -> new NoOpBlockPathResolver();
         };
-=======
-    static BlockReader<BlockUnparsed> providesBlockReader(PersistenceStorageConfig config) {
-        return BlockAsDirReaderBuilder.newBuilder(config).build();
->>>>>>> 544d9835
     }
 
     /**
@@ -166,11 +156,6 @@
      */
     @Binds
     @Singleton
-<<<<<<< HEAD
-    BlockNodeEventHandler<ObjectEvent<SubscribeStreamResponse>> bindBlockNodeEventHandler(
+    BlockNodeEventHandler<ObjectEvent<SubscribeStreamResponseUnparsed>> bindBlockNodeEventHandler(
             @NonNull final StreamPersistenceHandlerImpl streamPersistenceHandler);
-=======
-    BlockNodeEventHandler<ObjectEvent<SubscribeStreamResponseUnparsed>> bindBlockNodeEventHandler(
-            StreamPersistenceHandlerImpl streamPersistenceHandler);
->>>>>>> 544d9835
 }