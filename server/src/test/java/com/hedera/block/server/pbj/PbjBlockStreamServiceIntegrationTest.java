--- conflicted
+++ resolved
@@ -253,15 +253,10 @@
     public void testFullProducerConsumerHappyPath() throws IOException {
         int numberOfBlocks = 100;
 
-<<<<<<< HEAD
-        final BlockWriter<List<BlockItem>> blockWriter = BlockAsDirWriterBuilder.newBuilder(
+        // Use a real BlockWriter to test the full integration
+        final BlockWriter<List<BlockItemUnparsed>> blockWriter = BlockAsDirWriterBuilder.newBuilder(
                         blockNodeContext, blockRemoverMock, blockPathResolverMock)
                 .build();
-=======
-        // Use a real BlockWriter to test the full integration
-        final BlockWriter<List<BlockItemUnparsed>> blockWriter =
-                BlockAsDirWriterBuilder.newBuilder(blockNodeContext).build();
->>>>>>> 544d9835
         final PbjBlockStreamServiceProxy pbjBlockStreamServiceProxy = buildBlockStreamService(blockWriter);
 
         // Register 3 producers - Opening a pipeline is not enough to register a producer.
@@ -523,14 +518,9 @@
         final List<BlockItemUnparsed> blockItems = generateBlockItemsUnparsed(1);
 
         // Use a spy to make sure the write() method throws an IOException
-<<<<<<< HEAD
-        final BlockWriter<List<BlockItem>> blockWriter =
+        final BlockWriter<List<BlockItemUnparsed>> blockWriter =
                 spy(BlockAsDirWriterBuilder.newBuilder(blockNodeContext, blockRemoverMock, blockPathResolverMock)
                         .build());
-=======
-        final BlockWriter<List<BlockItemUnparsed>> blockWriter =
-                spy(BlockAsDirWriterBuilder.newBuilder(blockNodeContext).build());
->>>>>>> 544d9835
         doThrow(IOException.class).when(blockWriter).write(blockItems);
 
         final var streamMediator = buildStreamMediator(consumers, serviceStatus);
