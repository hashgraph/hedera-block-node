/*
 * Copyright (C) 2024 Hedera Hashgraph, LLC
 *
 * Licensed under the Apache License, Version 2.0 (the "License");
 * you may not use this file except in compliance with the License.
 * You may obtain a copy of the License at
 *
 *      http://www.apache.org/licenses/LICENSE-2.0
 *
 * Unless required by applicable law or agreed to in writing, software
 * distributed under the License is distributed on an "AS IS" BASIS,
 * WITHOUT WARRANTIES OR CONDITIONS OF ANY KIND, either express or implied.
 * See the License for the specific language governing permissions and
 * limitations under the License.
 */

package com.hedera.block.server.persistence.storage.read;

import static com.hedera.block.server.Constants.BLOCK_FILE_EXTENSION;
import static com.hedera.block.server.util.PersistTestUtils.generateBlockItemsUnparsed;
import static com.hedera.block.server.util.PersistTestUtils.reverseByteArray;
<<<<<<< HEAD
import static org.junit.jupiter.api.Assertions.*;
=======
import static com.hedera.block.server.util.PersistTestUtils.writeBlockItemToPath;
import static org.junit.jupiter.api.Assertions.assertEquals;
import static org.junit.jupiter.api.Assertions.assertFalse;
import static org.junit.jupiter.api.Assertions.assertThrows;
import static org.junit.jupiter.api.Assertions.assertTrue;
>>>>>>> 544d9835
import static org.mockito.ArgumentMatchers.any;
import static org.mockito.Mockito.doThrow;
import static org.mockito.Mockito.mock;
import static org.mockito.Mockito.spy;

import com.hedera.block.server.config.BlockNodeContext;
import com.hedera.block.server.persistence.storage.PersistenceStorageConfig;
import com.hedera.block.server.persistence.storage.path.BlockPathResolver;
import com.hedera.block.server.persistence.storage.remove.BlockRemover;
import com.hedera.block.server.persistence.storage.write.BlockAsDirWriterBuilder;
import com.hedera.block.server.persistence.storage.write.BlockWriter;
import com.hedera.block.server.util.TestConfigUtil;
import com.hedera.block.server.util.TestUtils;
import com.hedera.hapi.block.BlockItemUnparsed;
import com.hedera.hapi.block.BlockUnparsed;
import com.hedera.pbj.runtime.ParseException;
import edu.umd.cs.findbugs.annotations.NonNull;
import java.io.FileInputStream;
import java.io.FileOutputStream;
import java.io.IOException;
import java.nio.file.Files;
import java.nio.file.Path;
import java.nio.file.attribute.PosixFilePermission;
import java.util.List;
import java.util.Map;
import java.util.Optional;
import java.util.Set;
import org.junit.jupiter.api.BeforeEach;
import org.junit.jupiter.api.Test;
import org.junit.jupiter.api.io.TempDir;

public class BlockAsDirReaderTest {
<<<<<<< HEAD
=======

>>>>>>> 544d9835
    @TempDir
    private Path testPath;

    private BlockNodeContext blockNodeContext;
    private PersistenceStorageConfig config;
    private List<BlockItemUnparsed> blockItems;

    @BeforeEach
    public void setUp() throws IOException {
        blockNodeContext =
                TestConfigUtil.getTestBlockNodeContext(Map.of("persistence.storage.rootPath", testPath.toString()));
        config = blockNodeContext.configuration().getConfigData(PersistenceStorageConfig.class);
        blockItems = generateBlockItemsUnparsed(1);
    }

    @Test
    public void testReadBlockDoesNotExist() throws IOException, ParseException {
        final BlockReader<BlockUnparsed> blockReader =
                BlockAsDirReaderBuilder.newBuilder(config).build();
        final Optional<BlockUnparsed> blockOpt = blockReader.read(10000);
        assertTrue(blockOpt.isEmpty());
    }

    @Test
    public void testReadPermsRepairSucceeded() throws IOException, ParseException {
<<<<<<< HEAD
        final List<BlockItem> blockItems = generateBlockItems(1);

        final BlockWriter<List<BlockItem>> blockWriter = BlockAsDirWriterBuilder.newBuilder(
                        blockNodeContext, mock(BlockRemover.class), mock(BlockPathResolver.class))
                .build();
        for (BlockItem blockItem : blockItems) {
=======
        final BlockWriter<List<BlockItemUnparsed>> blockWriter =
                BlockAsDirWriterBuilder.newBuilder(blockNodeContext).build();
        for (BlockItemUnparsed blockItem : blockItems) {
>>>>>>> 544d9835
            blockWriter.write(List.of(blockItem));
        }

        // Make the block unreadable
        removeBlockReadPerms(1, config);

        // The default BlockReader will attempt to repair the permissions and should succeed
        final BlockReader<BlockUnparsed> blockReader =
                BlockAsDirReaderBuilder.newBuilder(config).build();
        final Optional<BlockUnparsed> blockOpt = blockReader.read(1);
        assertFalse(blockOpt.isEmpty());
        assertEquals(10, blockOpt.get().blockItems().size());
    }

    @Test
    public void testRemoveBlockReadPermsRepairFailed() throws IOException, ParseException {
<<<<<<< HEAD
        final List<BlockItem> blockItems = generateBlockItems(1);

        final BlockWriter<List<BlockItem>> blockWriter = BlockAsDirWriterBuilder.newBuilder(
                        blockNodeContext, mock(BlockRemover.class), mock(BlockPathResolver.class))
                .build();
=======
        final BlockWriter<List<BlockItemUnparsed>> blockWriter =
                BlockAsDirWriterBuilder.newBuilder(blockNodeContext).build();
>>>>>>> 544d9835
        blockWriter.write(blockItems);

        // Make the block unreadable
        removeBlockReadPerms(1, config);

        // For this test, build the Reader with ineffective repair permissions to
        // simulate a failed repair (root changed the perms, etc.)
        final BlockReader<BlockUnparsed> blockReader = BlockAsDirReaderBuilder.newBuilder(config)
                .folderPermissions(TestUtils.getNoPerms())
                .build();
        final Optional<BlockUnparsed> blockOpt = blockReader.read(1);
        assertTrue(blockOpt.isEmpty());
    }

    @Test
<<<<<<< HEAD
    public void testRemoveBlockItemReadPerms() throws IOException {
        final List<BlockItem> blockItems = generateBlockItems(1);

        final BlockWriter<List<BlockItem>> blockWriter = BlockAsDirWriterBuilder.newBuilder(
                        blockNodeContext, mock(BlockRemover.class), mock(BlockPathResolver.class))
                .build();
=======
    public void testRemoveBlockItemReadPerms() throws IOException, ParseException {
        final BlockWriter<List<BlockItemUnparsed>> blockWriter =
                BlockAsDirWriterBuilder.newBuilder(blockNodeContext).build();
>>>>>>> 544d9835
        blockWriter.write(blockItems);

        removeBlockItemReadPerms(1, 1, config);

        final BlockReader<BlockUnparsed> blockReader =
                BlockAsDirReaderBuilder.newBuilder(config).build();
        assertThrows(IOException.class, () -> blockReader.read(1));
    }

    @Test
    public void testPathIsNotDirectory() throws IOException, ParseException {

        final Path blockNodeRootPath = Path.of(config.rootPath());

        // Write a file named "1" where a directory should be
        writeBlockItemToPath(blockNodeRootPath.resolve(Path.of("1")), blockItems.getFirst());

        // Should return empty because the path is not a directory
        final BlockReader<BlockUnparsed> blockReader =
                BlockAsDirReaderBuilder.newBuilder(config).build();
        final Optional<BlockUnparsed> blockOpt = blockReader.read(1);
        assertTrue(blockOpt.isEmpty());
    }

    @Test
    public void testRepairReadPermsFails() throws IOException, ParseException {
<<<<<<< HEAD

        final List<BlockItem> blockItems = generateBlockItems(1);

        final BlockWriter<List<BlockItem>> blockWriter = BlockAsDirWriterBuilder.newBuilder(
                        blockNodeContext, mock(BlockRemover.class), mock(BlockPathResolver.class))
                .build();
=======
        final BlockWriter<List<BlockItemUnparsed>> blockWriter =
                BlockAsDirWriterBuilder.newBuilder(blockNodeContext).build();
>>>>>>> 544d9835
        blockWriter.write(blockItems);

        removeBlockReadPerms(1, config);

        // Use a spy on a subclass of the BlockAsDirReader to proxy calls
        // to the actual methods but to also throw an IOException when
        // the setPerm method is called.
        final TestBlockAsDirReader blockReader = spy(new TestBlockAsDirReader(config));
        doThrow(IOException.class).when(blockReader).setPerm(any(), any());

        final Optional<BlockUnparsed> blockOpt = blockReader.read(1);
        assertTrue(blockOpt.isEmpty());
    }

    @Test
    public void testBlockNodePathReadFails() throws IOException, ParseException {

        // Remove read perm on the root path
        removePathReadPerms(Path.of(config.rootPath()));

        // Use a spy on a subclass of the BlockAsDirReader to proxy calls
        // to the actual methods but to also throw an IOException when
        // the setPerm method is called.
        final TestBlockAsDirReader blockReader = spy(new TestBlockAsDirReader(config));
        doThrow(IOException.class).when(blockReader).setPerm(any(), any());

        final Optional<BlockUnparsed> blockOpt = blockReader.read(1);
        assertTrue(blockOpt.isEmpty());
    }

    @Test
    public void testParseExceptionHandling() throws IOException, ParseException {
<<<<<<< HEAD
        final List<BlockItem> blockItems = generateBlockItems(1);

        final BlockWriter<List<BlockItem>> blockWriter = BlockAsDirWriterBuilder.newBuilder(
                        blockNodeContext, mock(BlockRemover.class), mock(BlockPathResolver.class))
                .build();
=======
        final BlockWriter<List<BlockItemUnparsed>> blockWriter =
                BlockAsDirWriterBuilder.newBuilder(blockNodeContext).build();
>>>>>>> 544d9835
        blockWriter.write(blockItems);

        // Read the block back and confirm it's read successfully
        final BlockReader<BlockUnparsed> blockReader =
                BlockAsDirReaderBuilder.newBuilder(config).build();
        final Optional<BlockUnparsed> blockOpt = blockReader.read(1);
        assertFalse(blockOpt.isEmpty());

        final PersistenceStorageConfig persistenceStorageConfig =
                blockNodeContext.configuration().getConfigData(PersistenceStorageConfig.class);
        final Path blockNodeRootPath = Path.of(persistenceStorageConfig.rootPath());
        Path blockPath = blockNodeRootPath.resolve(String.valueOf(1));

        byte[] bytes;
        try (final FileInputStream fis = new FileInputStream(
                blockPath.resolve("1" + BLOCK_FILE_EXTENSION).toFile())) {
            bytes = fis.readAllBytes();
        }

        // Corrupt the block item file by reversing the bytes
        try (final FileOutputStream fos = new FileOutputStream(
                blockPath.resolve("1" + BLOCK_FILE_EXTENSION).toFile())) {
            byte[] reversedBytes = reverseByteArray(bytes);
            fos.write(reversedBytes);
        }

        // Read the block. The block item file is corrupted, so the read should fail with a
        // ParseException
        assertThrows(ParseException.class, () -> blockReader.read(1));
    }

    public static void removeBlockReadPerms(int blockNumber, final PersistenceStorageConfig config) throws IOException {
        final Path blockNodeRootPath = Path.of(config.rootPath());
        final Path blockPath = blockNodeRootPath.resolve(String.valueOf(blockNumber));
        removePathReadPerms(blockPath);
    }

    static void removePathReadPerms(final Path path) throws IOException {
        Files.setPosixFilePermissions(path, TestUtils.getNoRead().value());
    }

    private void removeBlockItemReadPerms(int blockNumber, int blockItem, PersistenceStorageConfig config)
            throws IOException {
        final Path blockNodeRootPath = Path.of(config.rootPath());
        final Path blockPath = blockNodeRootPath.resolve(String.valueOf(blockNumber));
        final Path blockItemPath = blockPath.resolve(blockItem + BLOCK_FILE_EXTENSION);
        Files.setPosixFilePermissions(blockItemPath, TestUtils.getNoRead().value());
    }

    // TestBlockAsDirReader overrides the setPerm() method to allow a test spy to simulate an
    // IOException while allowing the real setPerm() method to remain protected.
    private static final class TestBlockAsDirReader extends BlockAsDirReader {
        public TestBlockAsDirReader(PersistenceStorageConfig config) {
            super(config, null);
        }

        @Override
        public void setPerm(@NonNull final Path path, @NonNull final Set<PosixFilePermission> perms)
                throws IOException {
            super.setPerm(path, perms);
        }
    }
}<|MERGE_RESOLUTION|>--- conflicted
+++ resolved
@@ -19,15 +19,11 @@
 import static com.hedera.block.server.Constants.BLOCK_FILE_EXTENSION;
 import static com.hedera.block.server.util.PersistTestUtils.generateBlockItemsUnparsed;
 import static com.hedera.block.server.util.PersistTestUtils.reverseByteArray;
-<<<<<<< HEAD
-import static org.junit.jupiter.api.Assertions.*;
-=======
 import static com.hedera.block.server.util.PersistTestUtils.writeBlockItemToPath;
 import static org.junit.jupiter.api.Assertions.assertEquals;
 import static org.junit.jupiter.api.Assertions.assertFalse;
 import static org.junit.jupiter.api.Assertions.assertThrows;
 import static org.junit.jupiter.api.Assertions.assertTrue;
->>>>>>> 544d9835
 import static org.mockito.ArgumentMatchers.any;
 import static org.mockito.Mockito.doThrow;
 import static org.mockito.Mockito.mock;
@@ -60,10 +56,6 @@
 import org.junit.jupiter.api.io.TempDir;
 
 public class BlockAsDirReaderTest {
-<<<<<<< HEAD
-=======
-
->>>>>>> 544d9835
     @TempDir
     private Path testPath;
 
@@ -89,18 +81,10 @@
 
     @Test
     public void testReadPermsRepairSucceeded() throws IOException, ParseException {
-<<<<<<< HEAD
-        final List<BlockItem> blockItems = generateBlockItems(1);
-
-        final BlockWriter<List<BlockItem>> blockWriter = BlockAsDirWriterBuilder.newBuilder(
-                        blockNodeContext, mock(BlockRemover.class), mock(BlockPathResolver.class))
-                .build();
-        for (BlockItem blockItem : blockItems) {
-=======
-        final BlockWriter<List<BlockItemUnparsed>> blockWriter =
-                BlockAsDirWriterBuilder.newBuilder(blockNodeContext).build();
+        final BlockWriter<List<BlockItemUnparsed>> blockWriter = BlockAsDirWriterBuilder.newBuilder(
+                        blockNodeContext, mock(BlockRemover.class), mock(BlockPathResolver.class))
+                .build();
         for (BlockItemUnparsed blockItem : blockItems) {
->>>>>>> 544d9835
             blockWriter.write(List.of(blockItem));
         }
 
@@ -117,16 +101,9 @@
 
     @Test
     public void testRemoveBlockReadPermsRepairFailed() throws IOException, ParseException {
-<<<<<<< HEAD
-        final List<BlockItem> blockItems = generateBlockItems(1);
-
-        final BlockWriter<List<BlockItem>> blockWriter = BlockAsDirWriterBuilder.newBuilder(
-                        blockNodeContext, mock(BlockRemover.class), mock(BlockPathResolver.class))
-                .build();
-=======
-        final BlockWriter<List<BlockItemUnparsed>> blockWriter =
-                BlockAsDirWriterBuilder.newBuilder(blockNodeContext).build();
->>>>>>> 544d9835
+        final BlockWriter<List<BlockItemUnparsed>> blockWriter = BlockAsDirWriterBuilder.newBuilder(
+                        blockNodeContext, mock(BlockRemover.class), mock(BlockPathResolver.class))
+                .build();
         blockWriter.write(blockItems);
 
         // Make the block unreadable
@@ -142,18 +119,10 @@
     }
 
     @Test
-<<<<<<< HEAD
-    public void testRemoveBlockItemReadPerms() throws IOException {
-        final List<BlockItem> blockItems = generateBlockItems(1);
-
-        final BlockWriter<List<BlockItem>> blockWriter = BlockAsDirWriterBuilder.newBuilder(
-                        blockNodeContext, mock(BlockRemover.class), mock(BlockPathResolver.class))
-                .build();
-=======
     public void testRemoveBlockItemReadPerms() throws IOException, ParseException {
-        final BlockWriter<List<BlockItemUnparsed>> blockWriter =
-                BlockAsDirWriterBuilder.newBuilder(blockNodeContext).build();
->>>>>>> 544d9835
+        final BlockWriter<List<BlockItemUnparsed>> blockWriter = BlockAsDirWriterBuilder.newBuilder(
+                        blockNodeContext, mock(BlockRemover.class), mock(BlockPathResolver.class))
+                .build();
         blockWriter.write(blockItems);
 
         removeBlockItemReadPerms(1, 1, config);
@@ -180,17 +149,9 @@
 
     @Test
     public void testRepairReadPermsFails() throws IOException, ParseException {
-<<<<<<< HEAD
-
-        final List<BlockItem> blockItems = generateBlockItems(1);
-
-        final BlockWriter<List<BlockItem>> blockWriter = BlockAsDirWriterBuilder.newBuilder(
-                        blockNodeContext, mock(BlockRemover.class), mock(BlockPathResolver.class))
-                .build();
-=======
-        final BlockWriter<List<BlockItemUnparsed>> blockWriter =
-                BlockAsDirWriterBuilder.newBuilder(blockNodeContext).build();
->>>>>>> 544d9835
+        final BlockWriter<List<BlockItemUnparsed>> blockWriter = BlockAsDirWriterBuilder.newBuilder(
+                        blockNodeContext, mock(BlockRemover.class), mock(BlockPathResolver.class))
+                .build();
         blockWriter.write(blockItems);
 
         removeBlockReadPerms(1, config);
@@ -223,16 +184,9 @@
 
     @Test
     public void testParseExceptionHandling() throws IOException, ParseException {
-<<<<<<< HEAD
-        final List<BlockItem> blockItems = generateBlockItems(1);
-
-        final BlockWriter<List<BlockItem>> blockWriter = BlockAsDirWriterBuilder.newBuilder(
-                        blockNodeContext, mock(BlockRemover.class), mock(BlockPathResolver.class))
-                .build();
-=======
-        final BlockWriter<List<BlockItemUnparsed>> blockWriter =
-                BlockAsDirWriterBuilder.newBuilder(blockNodeContext).build();
->>>>>>> 544d9835
+        final BlockWriter<List<BlockItemUnparsed>> blockWriter = BlockAsDirWriterBuilder.newBuilder(
+                        blockNodeContext, mock(BlockRemover.class), mock(BlockPathResolver.class))
+                .build();
         blockWriter.write(blockItems);
 
         // Read the block back and confirm it's read successfully
