/*
 * Copyright (C) 2024 Hedera Hashgraph, LLC
 *
 * Licensed under the Apache License, Version 2.0 (the "License");
 * you may not use this file except in compliance with the License.
 * You may obtain a copy of the License at
 *
 *      http://www.apache.org/licenses/LICENSE-2.0
 *
 * Unless required by applicable law or agreed to in writing, software
 * distributed under the License is distributed on an "AS IS" BASIS,
 * WITHOUT WARRANTIES OR CONDITIONS OF ANY KIND, either express or implied.
 * See the License for the specific language governing permissions and
 * limitations under the License.
 */

package com.hedera.block.server.config;

import static org.junit.jupiter.api.Assertions.assertEquals;
import static org.junit.jupiter.api.Assertions.assertTrue;

import com.swirlds.config.extensions.sources.ConfigMapping;
import com.swirlds.config.extensions.sources.MappedConfigSource;
import java.lang.reflect.Field;
import java.util.Queue;
import java.util.function.Predicate;
import org.junit.jupiter.api.BeforeAll;
import org.junit.jupiter.api.Test;

class ServerMappedConfigSourceInitializerTest {
    private static final ConfigMapping[] SUPPORTED_MAPPINGS = {
        new ConfigMapping("consumer.timeoutThresholdMillis", "CONSUMER_TIMEOUT_THRESHOLD_MILLIS"),
        new ConfigMapping("persistence.storage.liveRootPath", "PERSISTENCE_STORAGE_LIVE_ROOT_PATH"),
        new ConfigMapping("persistence.storage.archiveRootPath", "PERSISTENCE_STORAGE_ARCHIVE_ROOT_PATH"),
        new ConfigMapping("persistence.storage.type", "PERSISTENCE_STORAGE_TYPE"),
        new ConfigMapping("service.delayMillis", "SERVICE_DELAY_MILLIS"),
        new ConfigMapping("mediator.ringBufferSize", "MEDIATOR_RING_BUFFER_SIZE"),
        new ConfigMapping("notifier.ringBufferSize", "NOTIFIER_RING_BUFFER_SIZE"),
<<<<<<< HEAD
=======
        new ConfigMapping("server.maxMessageSizeBytes", "SERVER_MAX_MESSAGE_SIZE_BYTES"),
        new ConfigMapping("server.port", "SERVER_PORT"),
>>>>>>> c0ee61fc
    };
    private static MappedConfigSource toTest;

    @BeforeAll
    static void setUp() {
        toTest = ServerMappedConfigSourceInitializer.getMappedConfigSource();
    }

    /**
     * This test aims to fail if we have added or removed any {@link ConfigMapping} that will be
     * initialized by the {@link ServerMappedConfigSourceInitializer#getMappedConfigSource()}
     * without reflecting it here in the test. The purpose is to bring attention to any changes to
     * the developer so we can make sure we are aware of them in order to be sure we require the
     * change. This test is more to bring attention than to test actual logic. So if this fails, we
     * either change the {@link #SUPPORTED_MAPPINGS} here or the {@link
     * ServerMappedConfigSourceInitializer#MAPPINGS} to make this pass.
     */
    @Test
    void test_VerifyAllSupportedMappingsAreAddedToInstance() throws ReflectiveOperationException {
        final Queue<ConfigMapping> actual = extractConfigMappings();

        assertEquals(SUPPORTED_MAPPINGS.length, actual.size());

        for (final ConfigMapping current : SUPPORTED_MAPPINGS) {
            final Predicate<ConfigMapping> predicate =
                    cm -> current.mappedName().equals(cm.mappedName())
                            && current.originalName().equals(cm.originalName());
            assertTrue(
                    actual.stream().anyMatch(predicate),
                    () -> "when testing for: [%s] it is not contained in mappings of the actual initialized object %s"
                            .formatted(current, actual));
        }
    }

    private static Queue<ConfigMapping> extractConfigMappings() throws ReflectiveOperationException {
        final Field configMappings = MappedConfigSource.class.getDeclaredField("configMappings");
        try {
            configMappings.setAccessible(true);
            return (Queue<ConfigMapping>) configMappings.get(toTest);
        } finally {
            configMappings.setAccessible(false);
        }
    }
}<|MERGE_RESOLUTION|>--- conflicted
+++ resolved
@@ -36,11 +36,8 @@
         new ConfigMapping("service.delayMillis", "SERVICE_DELAY_MILLIS"),
         new ConfigMapping("mediator.ringBufferSize", "MEDIATOR_RING_BUFFER_SIZE"),
         new ConfigMapping("notifier.ringBufferSize", "NOTIFIER_RING_BUFFER_SIZE"),
-<<<<<<< HEAD
-=======
         new ConfigMapping("server.maxMessageSizeBytes", "SERVER_MAX_MESSAGE_SIZE_BYTES"),
         new ConfigMapping("server.port", "SERVER_PORT"),
->>>>>>> c0ee61fc
     };
     private static MappedConfigSource toTest;
 
